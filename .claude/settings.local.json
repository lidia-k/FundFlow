{
  "permissions": {
    "allow": [
      "Bash(PYTHONPATH=. uv run python:*)",
      "mcp__serena__write_memory",
      "Bash(git add:*)",
      "Bash(git commit:*)",
      "mcp__codex-cli__ping",
      "mcp__serena__search_for_pattern",
      "mcp__serena__list_dir",
      "mcp__serena__get_symbols_overview",
      "mcp__serena__find_symbol",
<<<<<<< HEAD
      "mcp__serena__find_file",
      "Bash(sqlite3:*)",
      "Bash(docker-compose up:*)",
      "Bash(curl:*)",
      "Bash(python3:*)",
      "mcp__serena__check_onboarding_performed",
      "Bash(docker-compose:*)",
      "Bash(touch:*)",
      "Bash(rm:*)",
      "Bash(python:*)",
      "mcp__serena__replace_symbol_body",
      "mcp__codex-cli__ask-codex",
      "Bash(source:*)",
      "mcp__serena__insert_after_symbol",
      "mcp__serena__read_memory",
      "Bash(npm run type-check:*)",
      "Bash(npx tsc:*)",
      "Bash(uv add:*)",
      "Bash(uv run vulture:*)"
=======
      "mcp__serena__replace_symbol_body",
      "Bash(git restore:*)",
      "Bash(git checkout:*)",
      "mcp__serena__read_memory",
      "Bash(git stash:*)"
>>>>>>> 064b8295
    ],
    "deny": [],
    "ask": []
  },
  "enableAllProjectMcpServers": true,
  "enabledMcpjsonServers": [
    "shadcn"
  ]
}<|MERGE_RESOLUTION|>--- conflicted
+++ resolved
@@ -10,8 +10,8 @@
       "mcp__serena__list_dir",
       "mcp__serena__get_symbols_overview",
       "mcp__serena__find_symbol",
-<<<<<<< HEAD
       "mcp__serena__find_file",
+      "mcp__serena__replace_symbol_body",
       "Bash(sqlite3:*)",
       "Bash(docker-compose up:*)",
       "Bash(curl:*)",
@@ -30,13 +30,9 @@
       "Bash(npx tsc:*)",
       "Bash(uv add:*)",
       "Bash(uv run vulture:*)"
-=======
-      "mcp__serena__replace_symbol_body",
       "Bash(git restore:*)",
       "Bash(git checkout:*)",
-      "mcp__serena__read_memory",
       "Bash(git stash:*)"
->>>>>>> 064b8295
     ],
     "deny": [],
     "ask": []
