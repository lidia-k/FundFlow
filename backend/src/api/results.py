"""Results API endpoint for retrieving session results."""

<<<<<<< HEAD
=======
import os
from pathlib import Path
from typing import Any, Dict
import io
>>>>>>> 8514a61f
import csv
import io
from typing import Any

from fastapi import APIRouter, Depends, HTTPException, Query
from fastapi.responses import StreamingResponse
from sqlalchemy.orm import Session

from ..database.connection import get_db
from ..services.distribution_service import DistributionService
from ..services.session_service import SessionService
from ..services.tax_calculation_service import TaxCalculationService
<<<<<<< HEAD
from ..services.validation_service import ValidationService
=======
from ..models.investor_fund_commitment import InvestorFundCommitment
>>>>>>> 8514a61f

router = APIRouter()


@router.get("/results/{session_id}")
async def get_results(session_id: str, db: Session = Depends(get_db)) -> dict[str, Any]:
    """
    Get processing results and status for a session.

    Returns session status, distribution data, and validation errors.
    """
    # Initialize services
    session_service = SessionService(db)
    distribution_service = DistributionService(db)
    validation_service = ValidationService(db)

    # Get session
    session = session_service.get_session_by_id(session_id)
    if not session:
        raise HTTPException(status_code=404, detail="Session not found")

    # Get session summary
    session_summary = session_service.get_session_summary(session_id)

    # Get distributions
    distributions = distribution_service.get_distributions_by_session(session_id)

    # Format distribution data
    distribution_data = []
    for dist in distributions:
        fund = dist.fund
        distribution_data.append(
            {
                "id": dist.id,
                "investor_id": dist.investor_id,
                "investor_name": dist.investor.investor_name,
                "investor_entity_type": dist.investor.investor_entity_type.value,
                "investor_tax_state": dist.investor.investor_tax_state,
                "fund_code": dist.fund_code,
                "period_quarter": fund.period_quarter if fund else None,
                "period_year": fund.period_year if fund else None,
                "jurisdiction": dist.jurisdiction.value,
                "amount": float(dist.amount),
                "composite_exemption": dist.composite_exemption,
                "withholding_exemption": dist.withholding_exemption,
                "composite_tax_amount": (
                    float(dist.composite_tax_amount)
                    if dist.composite_tax_amount is not None
                    else None
                ),
                "withholding_tax_amount": (
                    float(dist.withholding_tax_amount)
                    if dist.withholding_tax_amount is not None
                    else None
                ),
                "created_at": dist.created_at.isoformat(),
            }
        )

    # Get validation errors
    validation_errors = validation_service.get_errors_by_session(session_id)
    error_data = []
    for error in validation_errors:
        error_data.append(
            {
                "row_number": error.row_number,
                "column_name": error.column_name,
                "error_code": error.error_code,
                "error_message": error.error_message,
                "severity": error.severity.value,
                "field_value": error.field_value,
                "created_at": error.created_at.isoformat(),
            }
        )

    # Get error summary
    error_summary = validation_service.get_error_summary(session_id)

    # Calculate distribution totals if there are distributions
    distribution_summary = {}
    if distributions:
        # Get fund info from first distribution
        first_dist = distributions[0]
        fund = first_dist.fund
        if not fund:
            raise HTTPException(
                status_code=500, detail="Fund metadata missing for distribution"
            )
        distribution_summary = distribution_service.calculate_total_distributions(
            first_dist.fund_code, fund.period_quarter, fund.period_year
        )
        # Convert Decimal to float for JSON serialization
        distribution_summary = {k: float(v) for k, v in distribution_summary.items()}

        # Get exemption summary
        exemption_summary = distribution_service.get_exemption_summary(
            first_dist.fund_code, fund.period_quarter, fund.period_year
        )
        distribution_summary["exemption_summary"] = exemption_summary

    return {
        "session": session_summary,
        "distributions": {
            "data": distribution_data,
            "count": len(distribution_data),
            "summary": distribution_summary,
        },
        "validation_errors": {"data": error_data, "summary": error_summary},
    }


@router.get("/results/{session_id}/preview")
async def get_results_preview(
    session_id: str,
    limit: int = 100,
    mode: str = Query("upload", pattern="^(upload|results)$"),
    db: Session = Depends(get_db),
) -> dict[str, Any]:
    """
    Get preview of first N distribution records for display.

    Optimized for frontend data grid display.
    """
    # Initialize services
    session_service = SessionService(db)
    distribution_service = DistributionService(db)

    # Get session
    session = session_service.get_session_by_id(session_id)
    if not session:
        raise HTTPException(status_code=404, detail="Session not found")

    # Get limited distributions
    distributions = distribution_service.get_distributions_by_session(session_id)
    limited_distributions = distributions[:limit]

    # Preload commitment percentages for displayed investor/fund pairs
    investor_ids = {dist.investor_id for dist in limited_distributions}
    fund_codes = {dist.fund_code for dist in limited_distributions}
    commitment_map = {}
    if investor_ids and fund_codes:
        commitments = (
            db.query(InvestorFundCommitment)
            .filter(InvestorFundCommitment.investor_id.in_(investor_ids))
            .filter(InvestorFundCommitment.fund_code.in_(fund_codes))
            .all()
        )
        for commitment in commitments:
            commitment_map[(commitment.investor_id, commitment.fund_code)] = (
                float(commitment.commitment_percentage)
                if commitment.commitment_percentage is not None
                else None
            )

    # Format for display
    preview_data = []
    results_mode = mode == "results"
    for dist in limited_distributions:
        fund = dist.fund
        preview_entry = {
            "investor_name": dist.investor.investor_name,
            "entity_type": dist.investor.investor_entity_type.value,
            "tax_state": dist.investor.investor_tax_state,
            "jurisdiction": dist.jurisdiction.value,
            "amount": float(dist.amount),
            "fund_code": dist.fund_code,
            "period": f"{fund.period_quarter} {fund.period_year}" if fund else None,
        }

        commitment_key = (dist.investor_id, dist.fund_code)
        preview_entry["commitment_percentage"] = commitment_map.get(commitment_key)

        if results_mode:
            preview_entry["composite_tax_amount"] = (
                float(dist.composite_tax_amount)
                if dist.composite_tax_amount is not None
                else None
            )
            preview_entry["withholding_tax_amount"] = (
                float(dist.withholding_tax_amount)
                if dist.withholding_tax_amount is not None
                else None
            )
        else:
            preview_entry["composite_exemption"] = (
                "Yes" if dist.composite_exemption else "No"
            )
            preview_entry["withholding_exemption"] = (
                "Yes" if dist.withholding_exemption else "No"
            )

        preview_data.append(preview_entry)

    return {
        "session_id": session_id,
        "status": session.status.value,
        "preview_data": preview_data,
        "total_records": len(distributions),
        "preview_limit": limit,
        "showing_count": len(preview_data),
    }


@router.get("/results/{session_id}/report")
async def download_results_report(session_id: str, db: Session = Depends(get_db)):
    """Download detailed tax calculation report for auditing."""
    session_service = SessionService(db)
    distribution_service = DistributionService(db)
    tax_service = TaxCalculationService(db)

    session = session_service.get_session_by_id(session_id)
    if not session:
        raise HTTPException(status_code=404, detail="Session not found")

    distributions = distribution_service.get_distributions_by_session(session_id)
    if not distributions:
        raise HTTPException(
            status_code=404, detail="No distributions found for session"
        )

    rule_context = tax_service.get_rule_context()

    output = io.StringIO()
    writer = csv.writer(output)
    writer.writerow(
        [
            "Investor Name",
            "Entity Type",
            "Investor Tax State",
            "Jurisdiction",
            "Distribution Amount",
            "Composite Exemption",
            "Withholding Exemption",
            "Composite Tax Amount",
            "Withholding Tax Amount",
            "Applied Tax",
            "Composite Rule ID",
            "Composite Rate",
            "Composite Income Threshold",
            "Composite Mandatory Filing",
            "Withholding Rule ID",
            "Withholding Rate",
            "Withholding Income Threshold",
            "Withholding Tax Threshold",
        ]
    )

    for dist in distributions:
        investor = dist.investor
        if investor is None:
            continue

        entity_type = investor.investor_entity_type
        entity_code = (
            entity_type.coding if hasattr(entity_type, "coding") else str(entity_type)
        )
        rule_key = (dist.jurisdiction.value, entity_code)

        composite_rule = None
        withholding_rule = None
        if rule_context:
            composite_rule = rule_context.composite_rules.get(rule_key)
            withholding_rule = rule_context.withholding_rules.get(rule_key)

        applied_tax = "None"
        if dist.composite_tax_amount:
            applied_tax = "Composite"
        elif dist.withholding_tax_amount:
            applied_tax = "Withholding"

        investor_state = (
            investor.investor_tax_state.value
            if hasattr(investor.investor_tax_state, "value")
            else str(investor.investor_tax_state)
        )

        writer.writerow(
            [
                investor.investor_name,
                investor.investor_entity_type.value,
                investor_state,
                dist.jurisdiction.value,
                f"{dist.amount:.2f}",
                "Yes" if dist.composite_exemption else "No",
                "Yes" if dist.withholding_exemption else "No",
                (
                    f"{dist.composite_tax_amount:.2f}"
                    if dist.composite_tax_amount is not None
                    else ""
                ),
                (
                    f"{dist.withholding_tax_amount:.2f}"
                    if dist.withholding_tax_amount is not None
                    else ""
                ),
                applied_tax,
                getattr(composite_rule, "id", ""),
                f"{composite_rule.tax_rate:.4f}" if composite_rule else "",
                f"{composite_rule.income_threshold:.2f}" if composite_rule else "",
                getattr(composite_rule, "mandatory_filing", ""),
                getattr(withholding_rule, "id", ""),
                f"{withholding_rule.tax_rate:.4f}" if withholding_rule else "",
                f"{withholding_rule.income_threshold:.2f}" if withholding_rule else "",
                f"{withholding_rule.tax_threshold:.2f}" if withholding_rule else "",
            ]
        )

    output.seek(0)
    filename = f"tax_calculation_report_{session_id}.csv"
    return StreamingResponse(
        iter([output.getvalue()]),
        media_type="text/csv",
        headers={"Content-Disposition": f"attachment; filename={filename}"},
    )<|MERGE_RESOLUTION|>--- conflicted
+++ resolved
@@ -1,29 +1,21 @@
 """Results API endpoint for retrieving session results."""
 
-<<<<<<< HEAD
-=======
+import csv
+import io
 import os
 from pathlib import Path
 from typing import Any, Dict
-import io
->>>>>>> 8514a61f
-import csv
-import io
-from typing import Any
 
 from fastapi import APIRouter, Depends, HTTPException, Query
 from fastapi.responses import StreamingResponse
 from sqlalchemy.orm import Session
 
 from ..database.connection import get_db
+from ..models.investor_fund_commitment import InvestorFundCommitment
 from ..services.distribution_service import DistributionService
 from ..services.session_service import SessionService
 from ..services.tax_calculation_service import TaxCalculationService
-<<<<<<< HEAD
 from ..services.validation_service import ValidationService
-=======
-from ..models.investor_fund_commitment import InvestorFundCommitment
->>>>>>> 8514a61f
 
 router = APIRouter()
 
